declare module "erela.js" {
    import { EventEmitter } from "events";
    import WebSocket from "ws";

    export const version: string;
    type Type<T> = new (...args: any[]) => T;

    export class ErelaClient extends EventEmitter {
        constructor(client?: any, nodes?: INodesOptions[], options?: IErelaOptions);

        public readonly client: any;
        public readonly shardCount: number;
        public readonly userId: string;
        public readonly node: Type<Node>;
        public readonly player: Type<Player>;
        public readonly queue: Type<Queue>;
        public readonly track: Type<Track>;
        public readonly players: PlayerStore;
        public readonly nodes: NodeStore;
        public readonly library: any;

        public on(event: "playerCreate" | "playerDestroy" | "queueEnd", listener: (player: Player) => void): this;
        public on(event: "playerMove", listener: (player: Player, oldChannel: any, newChannel: any) => void): this;
        public on(event: "trackStart" | "trackEnd", listener: (player: Player, track: Track) => void): this;
        public on(event: "trackStuck" | "trackError", listener: (player: Player, track: Track, message: any) => void): this;
        public on(event: "socketClosed", listener: (player: Player, message: any) => void): this;
        public on(event: "nodeCreate" | "nodeDestroy" | "nodeConnect" | "nodeReconnect", listener: (node: Node) => void): this;
        public on(event: "nodeDisconnect" | "nodeError", listener: (node: Node, message: any) => void): this;

        public once(event: "playerCreate" | "playerDestroy" | "queueEnd", listener: (player: Player) => void): this;
        public once(event: "playerMove", listener: (player: Player, oldChannel: any, newChannel: any) => void): this;
        public once(event: "trackStart" | "trackEnd", listener: (player: Player, track: Track) => void): this;
        public once(event: "trackStuck" | "trackError", listener: (player: Player, track: Track, message: any) => void): this;
        public once(event: "socketClosed", listener: (player: Player, message: any) => void): this;
        public once(event: "nodeCreate" | "nodeDestroy" | "nodeConnect" | "nodeReconnect", listener: (node: Node) => void): this;
        public once(event: "nodeDisconnect" | "nodeError", listener: (node: Node, message: any) => void): this;

        public updateVoiceState(data: any): void;
        public search(query: string | IQuery, requester: any): Promise<SearchResult>;
        public sendWS(data: any): void;
    }
    
    export interface IQuery {
        source?: "youtube" | "soundcloud";
        query: string;
    }

    export interface IErelaOptions {
        readonly shardCount?: number;
        readonly player?: Type<Player>;
        readonly node?: Type<Node>;
        readonly track?: Type<Track>;
        readonly queue?: Type<Queue>;
        readonly userId?: string;
        readonly library?: string;
    }

    export class Player {
        constructor(erela: ErelaClient, node: Node, options: IPlayerOptions, extra: any);

        public readonly erela: ErelaClient;
        public readonly node: Node;
        public readonly options: IPlayerOptions;
        public readonly guild: any;
        public textChannel: any;
        public voiceChannel: any;
        public bands: IEqualizerBand[];
        public readonly queue: Queue;
        public volume: number;
        public playing: boolean;
        public position: number;
        public trackRepeat: boolean;
        public queueRepeat: boolean;

        public setVoiceChannel(channel: any): void;
        public setTextChannel(channel: any): void;
        public play(): void;
        public stop(): void;
        public pause(pause: boolean): void;
        public seek(position: number): void;
        public setVolume(volume: number): void;
        public setEQ(bands: IEqualizerBand[]): void;
        public setTrackRepeat(repeat: boolean): void;
        public setQueueRepeat(repeat: boolean): void;
    }

    export interface IPlayerOptions {
        readonly guild: any;
        readonly textChannel: any;
        readonly voiceChannel: any;
        readonly selfDeaf?: boolean;
        readonly selfMute?: boolean;
        readonly volume?: number;
    }

    export interface IEqualizerBand {
        readonly band: number;
        readonly gain: number;
    }

    export class Queue extends Array {
        constructor(erela: ErelaClient);

        public get duration(): number;
        public get size(): number;
        public get empty(): boolean;

        public add(track: Track|Track[], offset?: number): void;
        public removeFrom(start: number, end: number): Track[]|null;
        public remove(track: Track|number): Track|null;
        public clear(): void;
        public shuffle(): void;
    }

    export class Track {
        constructor(data: ITrackData, requester: any);

        public readonly track: string;
        public readonly identifier: string;
        public readonly isSeekable: boolean;
        public readonly author: string;
        public readonly duration: number;
        public readonly isStream: boolean;
        public readonly title: string;
        public readonly uri: string;
        public readonly requester: any;
        
        public displayThumbnail(size?): string;
    }

    export interface ITrackInfo {
        readonly identifier: string;
        readonly isSeekable: boolean;
        readonly author: string;
        readonly length: number;
        readonly isStream: boolean;
        readonly title: string;
        readonly uri: string;
    }

    export interface ITrackData {
        readonly track: string;
        readonly info: ITrackInfo;
    }

    export class Node {
        constructor(erela: ErelaClient, options: INodesOptions);

        public readonly erela: ErelaClient;
        public options: INodesOptions;
        public websocket: WebSocket | null;
        public stats: INodeStats;
        public reconnectTimeout: NodeJS.Timeout | undefined;
        public reconnectAttempts: number;
        public retryAmount: number;
        public retryDelay: number;
        public calls: number;
        public get connected(): boolean;

        public setOptions(options: INodesOptions): void;
        public connect(): void;
        public reconnect(): void;
        public destroy(): void;
        public send(data: any): Promise<boolean>;
    }

    export interface INodesOptions {
        readonly identifier?: string;
        readonly host: string;
        readonly port: number;
        readonly password: string;
        readonly retryAmount?: number;
        readonly retryDelay?: number;
    }

    export interface INodeStats {
        readonly players: number;
        readonly playingPlayers: number;
        readonly uptime: number;
        readonly memory: INodeMemoryStats;
        readonly cpu: INodeCPUStats;
        readonly frameStats: INodeFrameStats;
    }

    export interface INodeMemoryStats {
        readonly free: number;
        readonly used: number;
        readonly allocated: number;
        readonly reservable: number;
    }

    export interface INodeCPUStats {
        readonly cores: number;
        readonly systemLoad: number;
        readonly lavalinkLoad: number;
    }

    export interface INodeFrameStats {
        readonly sent?: number;
        readonly nulled?: number;
        readonly deficit?: number;
    }

    export class Store<K, V> extends Map {
        constructor(iterable?: Iterable<any>);

        public get(key: K): V | null;
        public set(key: K, value: V): this;
        public find(fn: (val: V, key: K, col: this) => boolean): V | null;
        public first(count?: number): V | V[];
        public filter(fn: (val: V, key: K, col: this) => boolean): this;
        public map(fn: (val: V, key: K, col: this) => any): this;
        public some(fn: (val: V, key: K, col: this) => any): this;
        public concat(...collections: Map<K, V>[]): Store<K, V>;
        public sort(fn: ((a: [any, any], b: [any, any]) => number) | undefined): Store<K, V>;
    }

<<<<<<< HEAD
    export class PlayerStore extends Store {
=======
    export class PlayerStore<K = string, V = Player> extends Store<K, V> {
>>>>>>> 3600f872
        constructor(erela: ErelaClient);

        private readonly erela: ErelaClient;

        public spawn(options: IPlayerOptions, extra?: any): Player;
        public destroy(guildId: string): Player | null;
    }

    export class NodeStore<K = any, V = Node> extends Store<K, V> {
        constructor(erela: ErelaClient);

        private readonly erela: ErelaClient;
        public get leastUsed(): Store<any, Node>;
        public get leastLoad(): Store<any, Node>;

        public spawn(options: INodesOptions, extra?: any): Node;
        public destroy(nodeId: any): Node | null;
    }

    export class SearchResult {
        constructor(data: ISearchResultData, track: Type<Track>, requester: any);

        public readonly loadType: string;
        public readonly tracks: Track[];
        public readonly playlist: IPlaylist;
        public readonly exception: IException | null;
    }

    export interface ISearchResultData {
        readonly loadType: string;
        readonly playlistInfo: IPlaylistInfo;
        readonly tracks: ITrackData[];
        readonly exception?: IException;
    }

    export interface IPlaylistInfo {
        readonly name?: string;
        readonly selectedTrack?: ITrackData | null;
    }

    export interface IPlaylist {
        readonly info: IPlaylistInfo;
        readonly tracks: Track[];
        readonly duration: number;
    }

    export interface IException {
        readonly message: string;
        readonly severity: string;
    }

    export class Utils {
        public static formatTime(milliseconds: number, minimal: boolean): string;
        public static parseTime(time: string): number | null;
    }
}<|MERGE_RESOLUTION|>--- conflicted
+++ resolved
@@ -215,11 +215,7 @@
         public sort(fn: ((a: [any, any], b: [any, any]) => number) | undefined): Store<K, V>;
     }
 
-<<<<<<< HEAD
-    export class PlayerStore extends Store {
-=======
     export class PlayerStore<K = string, V = Player> extends Store<K, V> {
->>>>>>> 3600f872
         constructor(erela: ErelaClient);
 
         private readonly erela: ErelaClient;
